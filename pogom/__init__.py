#!/usr/bin/python
# -*- coding: utf-8 -*-

config = {
    'LOCALE': 'en',
    'LOCALES_DIR': 'static/dist/locales',
    'ROOT_PATH': '',
    'DATA_DIR': 'static/dist/data',
    'GMAPS_KEY': None,
    'REQ_SLEEP': 5,
    'REQ_HEAVY_SLEEP': 30,
<<<<<<< HEAD
    'REQ_MAX_FAILED': 5,
    'PASSWORD': None,
    'STEP_LIMIT': 12
=======
    'REQ_MAX_FAILED': 5
>>>>>>> 8dd1541b
}<|MERGE_RESOLUTION|>--- conflicted
+++ resolved
@@ -9,11 +9,6 @@
     'GMAPS_KEY': None,
     'REQ_SLEEP': 5,
     'REQ_HEAVY_SLEEP': 30,
-<<<<<<< HEAD
     'REQ_MAX_FAILED': 5,
-    'PASSWORD': None,
     'STEP_LIMIT': 12
-=======
-    'REQ_MAX_FAILED': 5
->>>>>>> 8dd1541b
 }