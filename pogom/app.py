--- conflicted
+++ resolved
@@ -32,12 +32,9 @@
         self.route("/mobile", methods=['GET'])(self.list_pokemon)
         self.route("/search_control", methods=['GET'])(self.get_search_control)
         self.route("/search_control", methods=['POST'])(self.post_search_control)
-<<<<<<< HEAD
         self.route("/step_limit", methods=['GET'])(self.get_step_limit)
         self.route("/step_limit", methods=['POST'])(self.post_step_limit)
-=======
         self.route("/stats", methods=['GET'])(self.get_stats)
->>>>>>> 6fce1191
 
     def set_search_control(self, control):
         self.search_control = control
