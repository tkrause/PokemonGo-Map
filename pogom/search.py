--- conflicted
+++ resolved
@@ -179,18 +179,11 @@
         try:
             log.debug('Entering search loop')
 
-<<<<<<< HEAD
-        # Grab the next thing to search (when available)
-        step, step_location = search_items_queue.get()
- 
-        log.info('Searching step %d, remaining %d', step, search_items_queue.qsize())
-=======
             # Create the API instance this will use
             api = PGoApi()
 
             # The forever loop for the searches
             while True:
->>>>>>> b87fd21b
 
                 # Grab the next thing to search (when available)
                 step, step_location = search_items_queue.get()
