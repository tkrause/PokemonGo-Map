--- conflicted
+++ resolved
@@ -158,7 +158,7 @@
         # cleared above) -- either way, time to fill it back up
         if search_items_queue.empty():
             log.debug('Search queue empty, restarting loop')
-            for step, step_location in enumerate(generate_location_steps(current_location, args.step_limit), 1):
+            for step, step_location in enumerate(generate_location_steps(current_location, config['STEP_LIMIT']), 1):
                 log.debug('Queueing step %d @ %f/%f/%f', step, step_location[0], step_location[1], step_location[2])
                 search_args = (step, step_location)
                 search_items_queue.put(search_args)
@@ -179,50 +179,9 @@
     # The forever loop for the thread
     while True:
 
-<<<<<<< HEAD
-#
-# Overseer main logic
-#
-def search(args, i):
-    num_steps = config['STEP_LIMIT']
-
-    # Update the location if needed
-    if 'NEXT_LOCATION' in config:
-        log.info('New location set')
-        config['ORIGINAL_LATITUDE'] = config['NEXT_LOCATION']['lat']
-        config['ORIGINAL_LONGITUDE'] = config['NEXT_LOCATION']['lon']
-        config.pop('NEXT_LOCATION', None)
-
-    position = (config['ORIGINAL_LATITUDE'], config['ORIGINAL_LONGITUDE'], 0)
-
-    for i in range(len(args.username)):
-        api = apis[i]
-        if api._auth_provider and api._auth_provider._ticket_expire:
-            remaining_time = api._auth_provider._ticket_expire/1000 - time.time()
-
-            if remaining_time > 60:
-                log.info("Current login ({}) valid for {:.2f} seconds".format(args.username[i], remaining_time))
-            else:
-                login(args, i, position)
-        else:
-            login(args, i, position)
-
-    lock = Lock()
-
-    for step, step_location in enumerate(generate_location_steps(position, num_steps), 1):
-        log.debug("Queue search itteration {}, step {}".format(i, step))
-        search_args = (i, step_location, step, lock)
-        search_queue.put(search_args)
-
-    # Wait until this scan itteration queue is empty (not nessearily done)
-    while not search_queue.empty():
-        log.debug("Waiting for current search queue to complete (remaining: {})".format(search_queue.qsize()))
-        time.sleep(1)
-=======
         # Grab the next thing to search (when available)
         step, step_location = search_items_queue.get()
->>>>>>> 8dd1541b
-
+ 
         log.info('Searching step %d, remaining %d', step, search_items_queue.qsize())
 
         # The loop to try very hard to scan this step
