<!DOCTYPE html>
<html lang="{{lang}}">
  <head>
    <meta charset="utf-8">
    <title>Pokémon Go Map</title>
    <meta name="viewport" content="width=device-width, initial-scale=1, maximum-scale=1, minimum-scale=1, user-scalable=no, minimal-ui">
    <meta name="apple-mobile-web-app-capable" content="yes">
    <meta name="apple-mobile-web-app-status-bar-style" content="black">
    <meta name="apple-mobile-web-app-title" content="PokeMap">
    <meta name="mobile-web-app-capable" content="yes">
    <meta name="theme-color" content="#3b3b3b">
    <!-- Fav- & Apple-Touch-Icons -->
    <!-- Favicon -->
    <link rel="shortcut icon" href="static/appicons/favicon.ico" type="image/x-icon">
    <!-- non-retina iPhone pre iOS 7 -->
    <link rel="apple-touch-icon" href="static/appicons/114x114.png" sizes="57x57">
    <!-- non-retina iPad pre iOS 7 -->
    <link rel="apple-touch-icon" href="static/appicons/144x144.png" sizes="72x72">
    <!-- non-retina iPad iOS 7 -->
    <link rel="apple-touch-icon" href="static/appicons/152x152.png" sizes="76x76">
    <!-- retina iPhone pre iOS 7 -->
    <link rel="apple-touch-icon" href="static/appicons/114x114.png" sizes="114x114">
    <!-- retina iPhone iOS 7 -->
    <link rel="apple-touch-icon" href="static/appicons/120x120.png" sizes="120x120">
    <!-- retina iPad pre iOS 7 -->
    <link rel="apple-touch-icon" href="static/appicons/144x144.png" sizes="144x144">
    <!-- retina iPad iOS 7 -->
    <link rel="apple-touch-icon" href="static/appicons/152x152.png" sizes="152x152">
    <!-- retina iPhone 6 iOS 7 -->
    <link rel="apple-touch-icon" href="static/appicons/180x180.png" sizes="180x180">
    <link rel="stylesheet" href="static/dist/css/app.min.css">
    <link rel="stylesheet" href="https://cdnjs.cloudflare.com/ajax/libs/jqueryui/1.12.0/jquery-ui.min.css">
    <script src="static/js/vendor/modernizr.custom.js"></script>
  </head>
  <body id="top">
    <div class="wrapper">
      <!-- Header -->
      <header id="header">
        <a href="#nav"><span class="label">Options</span></a>
        <h1><a href="#">Pokémon Go Map</a></h1>
        <a href="#stats" id="statsToggle" class="statsNav" style="float: right;"><span class="label">Stats</span></a>
      </header>
      <!-- NAV -->
      <nav id="nav">
        <div id="nav-accordion">
          <h3>Marker Settings</h3>
          <div>
            <div class="form-control switch-container">
              <h3>Pokémon</h3>
              <div class="onoffswitch">
                <input id="pokemon-switch" type="checkbox" name="pokemon-switch" class="onoffswitch-checkbox" checked>
                <label class="onoffswitch-label" for="pokemon-switch">
                <span class="switch-label" data-on="On" data-off="Off"></span>
                <span class="switch-handle"></span>
                </label>
              </div>
            </div>
            <div class="form-control switch-container">
              <h3>Gyms</h3>
              <div class="onoffswitch">
                <input id="gyms-switch" type="checkbox" name="gyms-switch" class="onoffswitch-checkbox" checked>
                <label class="onoffswitch-label" for="gyms-switch">
                <span class="switch-label" data-on="On" data-off="Off"></span>
                <span class="switch-handle"></span>
                </label>
              </div>
            </div>
            <div class="form-control switch-container">
              <h3>Pokéstops</h3>
              <div class="onoffswitch">
                <input id="pokestops-switch" type="checkbox" name="pokestops-switch" class="onoffswitch-checkbox" checked>
                <label class="onoffswitch-label" for="pokestops-switch">
                <span class="switch-label" data-on="On" data-off="Off"></span>
                <span class="switch-handle"></span>
                </label>
              </div>
            </div>
            <div class="form-control switch-container" id="lured-pokestops-only-wrapper" style="display:none">
              <select name="lured-pokestops-only-switch" id="lured-pokestops-only-switch">
                <option value="0">All</option>
                <option value="1">Only Lured</option>
              </select>
            </div>
            <div class="form-control switch-container">
              <h3>Scanned Locations</h3>
              <div class="onoffswitch">
                <input id="scanned-switch" type="checkbox" name="scanned-switch" class="onoffswitch-checkbox">
                <label class="onoffswitch-label" for="scanned-switch">
                <span class="switch-label" data-on="On" data-off="Off"></span>
                <span class="switch-handle"></span>
                </label>
              </div>
            </div>
            <div class="form-control">
              <label for="exclude-pokemon">
              <h3>Hide Pokémon</h3>
              <div style="max-height:165px;overflow-y:auto";>
                <select id="exclude-pokemon" multiple="multiple"></select>
              </div>
              </label>
            </div>
          </div>

          <h3>Location Settings</h3>
          <div>
            <div class="form-control switch-container" style="display:{{is_fixed}}" >
              <label for="next-location">
              <h3>Change scan location</h3>
              <input id="next-location" type="text" name="next-location" placeholder="Change your location">
              </label>
            </div>
            <div class="form-control switch-container" style="display:{{is_fixed}}" >
              <h3>Scan follows location</h3>
              <div class="onoffswitch">
                <input id="geoloc-switch" type="checkbox" name="geoloc-switch" class="onoffswitch-checkbox" checked/>
                <label class="onoffswitch-label" for="geoloc-switch">
                <span class="switch-label" data-on="On" data-off="Off"></span>
                <span class="switch-handle"></span>
                </label>
              </div>
            </div>
            <div class="form-control switch-container" >
              <h3>Start at user's location</h3>
              <div class="onoffswitch">
                <input id="start-at-user-location-switch" type="checkbox" name="start-at-user-location-switch" class="onoffswitch-checkbox" checked/>
                <label class="onoffswitch-label" for="start-at-user-location-switch">
                <span class="switch-label" data-on="On" data-off="Off"></span>
                <span class="switch-handle"></span>
                </label>
              </div>
            </div>
            <div class="form-control switch-container" style="display:{{search_control}}">
              <h3>Search</h3>
              <div class="onoffswitch">
                <input id="search-switch" type="checkbox" name="search-switch" class="onoffswitch-checkbox" checked/>
                <label class="onoffswitch-label" for="search-switch">
                <span class="switch-label" data-on="On" data-off="Off"></span>
                <span class="switch-handle"></span>
                </label>
              </div>
            </div>
          </div>
<<<<<<< HEAD
        </div>
		
		<div class="form-control switch-container" style="display:{{step_control}}" >
          <label for="step-limit">
            <h3>Search step limit</h3>
            <input id="step-limit" type="text" name="step-limit" placeholder="Change step limit" style="color: #000000;" onkeypress="return (event.charCode >= 48 && event.charCode <= 57) || event.charCode == 13">
          </label>
        </div>

	<hr width="100%" style="display:{{is_fixed}}" >
=======
>>>>>>> 6fce1191

          <h3>Notification Settings</h3>
          <div>
            <div class="form-control">
              <label for="notify-pokemon">
                <h3>Notify of Pokémon</h3>
                <div style="max-height:165px;overflow-y:auto";>
                  <select id="notify-pokemon" multiple="multiple"></select>
                </div>
              </label>
            </div>
            <div class="form-control switch-container">
              <h3>Notify with sound</h3>
              <div class="onoffswitch">
                <input id="sound-switch" type="checkbox" name="sound-switch" class="onoffswitch-checkbox" checked>
                <label class="onoffswitch-label" for="sound-switch">
                <span class="switch-label" data-on="On" data-off="Off"></span>
                <span class="switch-handle"></span>
                </label>
              </div>
            </div>
          </div>

          <h3>Style Settings</h3>
          <div>
            <div class="form-control switch-container">
              <h3>Map Style</h3>
              <select id="map-style"></select>
            </div>
            <div class="form-control switch-container">
              <h3>Icons</h3>
              <select name="pokemon-icons" id="pokemon-icons"></select>
            </div>
            <div class="form-control switch-container">
              <h3>Icon Size</h3>
              <select name="pokemon-icon-size" id="pokemon-icon-size">
                <option value="-8">Small</option>
                <option value="0">Normal</option>
                <option value="10">Large</option>
                <option value="20">X-Large</option>
              </select>
            </div>
          </div>
        </div>
      </nav>
      <nav id="stats">
        <div class="switch-container">
          <div class="switch-container">
            <center><h1 id="stats-pkmn-label">Loading...</h1></center>
          </div>
          <div id="pokemonList" style="color: black;"></div>
          <div><a href="stats">Full Stats</a></div>
          <div class="switch-container">
            <center><h1 id="stats-gym-label"></h1></center>
          </div>
          <div id="arenaList" style="color: black;"></div>
          <div class="switch-container">
            <center><h1 id="stats-pkstop-label"></h1></center>
          </div>
          <div id="pokestopList" style="color: black;"></div>
        </div>
      </nav>
      <div id="map"></div>
    </div>
    <!-- Scripts -->
    <script src="https://cdnjs.cloudflare.com/ajax/libs/babel-polyfill/6.9.1/polyfill.min.js"></script>
    <script src="https://cdnjs.cloudflare.com/ajax/libs/jquery/3.1.0/jquery.min.js"></script>
    <script src="https://cdnjs.cloudflare.com/ajax/libs/jqueryui/1.12.0/jquery-ui.min.js"></script>
    <script src="https://cdnjs.cloudflare.com/ajax/libs/skel/3.0.1/skel.min.js"></script>
    <script src="https://cdnjs.cloudflare.com/ajax/libs/select2/4.0.3/js/select2.min.js"></script>
    <script src="static/dist/js/app.min.js"></script>
    <script src="static/js/vendor/classie.js"></script>
    <script>
      var center_lat = {{lat}};
      var center_lng = {{lng}};
    </script>

    <script src="static/dist/js/map.min.js"></script>
    <script src="static/dist/js/stats.min.js"></script>
    <script defer src="https://maps.googleapis.com/maps/api/js?key={{ gmaps_key }}&amp;callback=initMap&amp;libraries=places,geometry"></script>
  </body>
</html><|MERGE_RESOLUTION|>--- conflicted
+++ resolved
@@ -139,20 +139,13 @@
                 </label>
               </div>
             </div>
-          </div>
-<<<<<<< HEAD
-        </div>
-		
-		<div class="form-control switch-container" style="display:{{step_control}}" >
-          <label for="step-limit">
-            <h3>Search step limit</h3>
-            <input id="step-limit" type="text" name="step-limit" placeholder="Change step limit" style="color: #000000;" onkeypress="return (event.charCode >= 48 && event.charCode <= 57) || event.charCode == 13">
-          </label>
-        </div>
-
-	<hr width="100%" style="display:{{is_fixed}}" >
-=======
->>>>>>> 6fce1191
+            <div class="form-control switch-container" style="display:{{step_control}}" >
+              <label for="step-limit">
+              <h3>Search step limit</h3>
+              <input id="step-limit" type="text" name="step-limit" placeholder="Change step limit" style="color: #000000;" onkeypress="return (event.charCode >= 48 && event.charCode <= 57) || event.charCode == 13">
+              </label>
+            </div>
+          </div>
 
           <h3>Notification Settings</h3>
           <div>
