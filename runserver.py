#!/usr/bin/python
# -*- coding: utf-8 -*-

import os
import sys
import shutil
import logging
import time
import re
import requests
import ssl
import json

from distutils.version import StrictVersion

from threading import Thread, Event
from queue import Queue
from flask_cors import CORS
from flask_cache_bust import init_cache_busting

from pogom import config
from pogom.app import Pogom
from pogom.utils import get_args, insert_mock_data, get_encryption_lib_path

from pogom.search import search_overseer_thread, search_overseer_thread_ss, fake_search_loop
from pogom.models import init_database, create_tables, drop_tables, Pokemon

# Currently supported pgoapi
pgoapi_version = "1.1.7"

# Moved here so logger is configured at load time
logging.basicConfig(format='%(asctime)s [%(threadName)16s][%(module)14s][%(levelname)8s] %(message)s')
log = logging.getLogger()

# Make sure pogom/pgoapi is actually removed if it is an empty directory
# This is a leftover directory from the time pgoapi was embedded in PokemonGo-Map
# The empty directory will cause problems with `import pgoapi` so it needs to go
oldpgoapiPath = os.path.join(os.path.dirname(__file__), "pogom/pgoapi")
if os.path.isdir(oldpgoapiPath):
    log.info("I found %s, but its no longer used. Going to remove it...", oldpgoapiPath)
    shutil.rmtree(oldpgoapiPath)
    log.info("Done!")

# Assert pgoapi is installed
try:
    import pgoapi
    from pgoapi import utilities as util
except ImportError:
    log.critical("It seems `pgoapi` is not installed. You must run pip install -r requirements.txt again")
    sys.exit(1)

# Assert pgoapi >= pgoapi_version
if not hasattr(pgoapi, "__version__") or StrictVersion(pgoapi.__version__) < StrictVersion(pgoapi_version):
    log.critical("It seems `pgoapi` is not up-to-date. You must run pip install -r requirements.txt again")
    sys.exit(1)


def main():
    # Check if we have the proper encryption library file and get its path
    encryption_lib_path = get_encryption_lib_path()
    if encryption_lib_path is "":
        sys.exit(1)

    args = get_args()

    if args.debug:
        log.setLevel(logging.DEBUG)
    else:
        log.setLevel(logging.INFO)

    # Let's not forget to run Grunt / Only needed when running with webserver
    if not args.no_server:
        if not os.path.exists(os.path.join(os.path.dirname(__file__), 'static/dist')):
            log.critical('Missing front-end assets (static/dist) -- please run "npm install && npm run build" before starting the server')
            sys.exit()

    # These are very noisey, let's shush them up a bit
    logging.getLogger('peewee').setLevel(logging.INFO)
    logging.getLogger('requests').setLevel(logging.WARNING)
    logging.getLogger('pgoapi.pgoapi').setLevel(logging.WARNING)
    logging.getLogger('pgoapi.rpc_api').setLevel(logging.INFO)
    logging.getLogger('werkzeug').setLevel(logging.ERROR)

    config['parse_pokemon'] = not args.no_pokemon
    config['parse_pokestops'] = not args.no_pokestops
    config['parse_gyms'] = not args.no_gyms

    # Turn these back up if debugging
    if args.debug:
        logging.getLogger('requests').setLevel(logging.DEBUG)
        logging.getLogger('pgoapi').setLevel(logging.DEBUG)
        logging.getLogger('rpc_api').setLevel(logging.DEBUG)

    # use lat/lng directly if matches such a pattern
    prog = re.compile("^(\-?\d+\.\d+),?\s?(\-?\d+\.\d+)$")
    res = prog.match(args.location)
    if res:
        log.debug('Using coordinates from CLI directly')
        position = (float(res.group(1)), float(res.group(2)), 0)
    else:
        log.debug('Looking up coordinates in API')
        position = util.get_pos_by_name(args.location)

    # Use the latitude and longitude to get the local altitude from Google
    try:
        url = 'https://maps.googleapis.com/maps/api/elevation/json?locations={},{}'.format(
            str(position[0]), str(position[1]))
        altitude = requests.get(url).json()[u'results'][0][u'elevation']
        log.debug('Local altitude is: %sm', altitude)
        position = (position[0], position[1], altitude)
    except (requests.exceptions.RequestException, IndexError, KeyError):
        log.error('Unable to retrieve altitude from Google APIs; setting to 0')

    if not any(position):
        log.error('Could not get a position by name, aborting')
        sys.exit()

    log.info('Parsed location is: %.4f/%.4f/%.4f (lat/lng/alt)',
             position[0], position[1], position[2])

    if args.no_pokemon:
        log.info('Parsing of Pokemon disabled')
    if args.no_pokestops:
        log.info('Parsing of Pokestops disabled')
    if args.no_gyms:
        log.info('Parsing of Gyms disabled')

<<<<<<< HEAD
    config['STEP_LIMIT'] = args.step_limit
=======
    config['SPAWNPOINTS_ONLY'] = args.spawnpoints_only
>>>>>>> db533fdc
    config['LOCALE'] = args.locale
    config['CHINA'] = args.china

    app = Pogom(__name__)
    db = init_database(app)
    if args.clear_db:
        log.info('Clearing database')
        if args.db_type == 'mysql':
            drop_tables(db)
        elif os.path.isfile(args.db):
            os.remove(args.db)
    create_tables(db)

    app.set_current_location(position)

    # Control the search status (running or not) across threads
    pause_bit = Event()
    pause_bit.clear()

    # Setup the location tracking queue and push the first location on
    new_location_queue = Queue()
    new_location_queue.put(position)

    if not args.only_server:
        # Gather the pokemons!
        if not args.mock:
            # check the sort of scan
            if not args.spawnpoint_scanning:
                log.debug('Starting a real search thread')
                search_thread = Thread(target=search_overseer_thread, args=(args, new_location_queue, pause_bit, encryption_lib_path))
            # using -ss
            else:
                if args.dump_spawnpoints:
                    with open(args.spawnpoint_scanning, 'w+') as file:
                        log.info('exporting spawns')
                        spawns = Pokemon.get_spawnpoints_in_hex(position, args.step_limit)
                        file.write(json.dumps(spawns))
                        file.close()
                        log.info('Finished exporting spawns')
                # start the scan sceduler
                search_thread = Thread(target=search_overseer_thread_ss, args=(args, new_location_queue, pause_bit, encryption_lib_path))
        else:
            log.debug('Starting a fake search thread')
            insert_mock_data(position)
            search_thread = Thread(target=fake_search_loop)

        search_thread.daemon = True
        search_thread.name = 'search_thread'
        search_thread.start()

    if args.cors:
        CORS(app)

    # No more stale JS
    init_cache_busting(app)

    app.set_search_control(pause_bit)
    app.set_location_queue(new_location_queue)

    config['ROOT_PATH'] = app.root_path
    config['GMAPS_KEY'] = args.gmaps_key

    if args.no_server:
        # This loop allows for ctrl-c interupts to work since flask won't be holding the program open
        while search_thread.is_alive():
            time.sleep(60)
    else:
        ssl_context = None
        if args.ssl_certificate and args.ssl_privatekey \
                and os.path.exists(args.ssl_certificate) and os.path.exists(args.ssl_privatekey):
            ssl_context = ssl.SSLContext(ssl.PROTOCOL_TLSv1_2)
            ssl_context.load_cert_chain(args.ssl_certificate, args.ssl_privatekey)
            log.info('Web server in SSL mode.')

        app.run(threaded=True, use_reloader=False, debug=args.debug, host=args.host, port=args.port, ssl_context=ssl_context)

if __name__ == '__main__':
    main()<|MERGE_RESOLUTION|>--- conflicted
+++ resolved
@@ -125,11 +125,8 @@
     if args.no_gyms:
         log.info('Parsing of Gyms disabled')
 
-<<<<<<< HEAD
     config['STEP_LIMIT'] = args.step_limit
-=======
     config['SPAWNPOINTS_ONLY'] = args.spawnpoints_only
->>>>>>> db533fdc
     config['LOCALE'] = args.locale
     config['CHINA'] = args.china
 
